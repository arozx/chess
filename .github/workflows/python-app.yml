--- conflicted
+++ resolved
@@ -37,10 +37,6 @@
         
       - name: Test with pytest
         run: |
-<<<<<<< HEAD
           pip install pytest
           pytest
-=======
-          pip install pytest pytest-cov
-          pytest --doctest-modules --junitxml=junit/test-results.xml --cov=com --cov-report=xml --cov-report=html
->>>>>>> 451686b1
+          